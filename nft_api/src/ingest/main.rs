--- conflicted
+++ resolved
@@ -4,6 +4,7 @@
     gummyroll::state::change_log::ChangeLogEvent,
     lazy_static::lazy_static,
     messenger::{ACCOUNT_STREAM, BLOCK_STREAM, DATA_KEY, SLOT_STREAM, TRANSACTION_STREAM},
+    nft_api_lib::error::ApiError,
     nft_api_lib::events::handle_event,
     plerkle_serialization::transaction_info_generated::transaction_info::{
         self, root_as_transaction_info, TransactionInfo,
@@ -17,24 +18,6 @@
     sqlx::{self, postgres::PgPoolOptions, Pool, Postgres},
 };
 
-<<<<<<< HEAD
-use hyper::{Body, Client, Request, Response, Server, StatusCode};
-// Import the routerify prelude traits.
-use futures_util::future::join3;
-use redis::streams::{StreamId, StreamKey, StreamReadOptions, StreamReadReply};
-use redis::{Commands, RedisResult, Value};
-use routerify::prelude::*;
-use routerify::{Middleware, Router, RouterService};
-
-use gummyroll::state::change_log::ChangeLogEvent;
-
-use nft_api_lib::error::*;
-use nft_api_lib::events::handle_event;
-use sqlx;
-use sqlx::postgres::PgPoolOptions;
-use sqlx::{Pool, Postgres};
-use tokio::task;
-=======
 mod program_ids {
     #![allow(missing_docs)]
 
@@ -51,7 +34,6 @@
     pubkeys!(token, "TokenzQdBNbLqP5VEhdkAS6EPFLC1PHnBqCXEpPxuEb");
     pubkeys!(a_token, "ATokenGPvbdGVxr1b2hvZbsiqW5xWH25efTNsLJA8knL");
 }
->>>>>>> 6074d389
 
 use csv;
 use reqwest;
@@ -96,7 +78,6 @@
     revision: i64,
 }
 
-<<<<<<< HEAD
 pub async fn write_assets_to_file(uri: &str, tree_id: &str, key: &str) -> Result<String, ApiError> {
     println!("Requesting to see arweave link for {}", key);
     let fname = format!("{}-{}.csv", tree_id, key);
@@ -283,10 +264,10 @@
     metadata_db_uri: &str,
     pid: i64,
 ) {
-    let changelog_fname = write_assets_to_file(&changelog_db_uri, &tree_id, "changelog")
+    let changelog_fname: String = write_assets_to_file(&changelog_db_uri, &tree_id, "changelog")
         .await
         .unwrap();
-    let metadata_fname = write_assets_to_file(&metadata_db_uri, &tree_id, "metadata")
+    let metadata_fname: String = write_assets_to_file(&metadata_db_uri, &tree_id, "metadata")
         .await
         .unwrap();
 
@@ -311,9 +292,6 @@
         .unwrap();
 }
 
-pub async fn cl_service(ids: &Vec<StreamId>, pool: &Pool<Postgres>) -> String {
-    let mut last_id = "".to_string();
-=======
 #[tokio::main]
 async fn main() {
     let client = redis::Client::open("redis://redis/").unwrap();
@@ -363,7 +341,6 @@
 }
 
 pub async fn handle_transaction(ids: &Vec<StreamId>, pool: &Pool<Postgres>) {
->>>>>>> 6074d389
     for StreamId { id, map } in ids {
         let pid = id.replace("-", "").parse::<i64>().unwrap();
 
@@ -451,6 +428,35 @@
                             app_event.tree_id = tree_id;
                             app_event.authority = auth;
                         }
+                        gummyroll_crud::InstructionName::CreateTreeWithRoot => {
+                            // Get tree ID.
+                            let tree_id =
+                                pubkey_from_fb_table(&keys, instruction.accounts[3] as usize);
+
+                            // Get authority.
+                            let auth =
+                                pubkey_from_fb_table(&keys, instruction.accounts[0] as usize);
+
+                            // Get data.
+                            let data = instruction.data[8..].to_owned();
+                            let data_buf = &mut data.as_slice();
+                            let ix: gummyroll_crud::instruction::CreateTreeWithRoot =
+                                gummyroll_crud::instruction::CreateTreeWithRoot::deserialize(
+                                    data_buf,
+                                )
+                                .unwrap();
+
+                            println!("Captured tree with root");
+                            app_event.op = String::from("create_batch");
+                            app_event.tree_id = tree_id;
+                            app_event.authority = auth;
+                            app_event.metadata_db_uri = std::str::from_utf8(&ix.metadata_db_uri)
+                                .unwrap()
+                                .to_string();
+                            app_event.changelog_db_uri = std::str::from_utf8(&ix.changelog_db_uri)
+                                .unwrap()
+                                .to_string();
+                        }
                         gummyroll_crud::InstructionName::Add => {
                             // Get data.
                             let data = instruction.data[8..].to_owned();
@@ -548,37 +554,6 @@
     }
 }
 
-<<<<<<< HEAD
-pub async fn structured_program_event_service(
-    ids: &Vec<StreamId>,
-    pool: &Pool<Postgres>,
-) -> String {
-    let mut last_id = "".to_string();
-    for StreamId { id, map } in ids {
-        let mut app_event = AppEvent::default();
-        for (k, v) in map.to_owned() {
-            if let Value::Data(bytes) = v {
-                let raw_str = String::from_utf8(bytes);
-                if raw_str.is_ok() {
-                    if k == "op" {
-                        app_event.op = raw_str.unwrap();
-                    } else if k == "tree_id" {
-                        app_event.tree_id = raw_str.unwrap();
-                    } else if k == "msg" {
-                        app_event.message = raw_str.unwrap();
-                    } else if k == "leaf" {
-                        app_event.leaf = raw_str.unwrap();
-                    } else if k == "owner" {
-                        app_event.owner = raw_str.unwrap();
-                    } else if k == "authority" {
-                        app_event.authority = raw_str.unwrap();
-                    } else if k == "changelog_db_uri" {
-                        app_event.changelog_db_uri = raw_str.unwrap();
-                    } else if k == "metadata_db_uri" {
-                        app_event.metadata_db_uri = raw_str.unwrap();
-                    }
-                }
-=======
 fn handle_change_log_event(
     log_messages: Option<Vector<ForwardsUOffset<&str>>>,
 ) -> Result<Vec<String>, ()> {
@@ -602,7 +577,6 @@
                 Err(())
             } else {
                 Ok(events)
->>>>>>> 6074d389
             }
         }
         None => {
@@ -720,40 +694,10 @@
                 Err(e) => {
                     eprintln!("{}", e.to_string())
                 }
-<<<<<<< HEAD
-            };
-        } else if app_event.op == "rm" {
-            sqlx::query(DEL_APPSQL)
-                .bind(&bs58::decode(&app_event.leaf).into_vec().unwrap())
-                .bind(&bs58::decode(&app_event.tree_id).into_vec().unwrap())
-                .execute(pool)
-                .await
-                .unwrap();
-        } else if app_event.op == "create" {
-            sqlx::query(SET_OWNERSHIP_APPSQL)
-                .bind(&bs58::decode(&app_event.tree_id).into_vec().unwrap())
-                .bind(&bs58::decode(&app_event.authority).into_vec().unwrap())
-                .bind(&pid)
-                .execute(pool)
-                .await
-                .unwrap();
-        } else if app_event.op == "create_batch" {
-            println!("Captured batch event");
-            batch_init_service(
-                &pool,
-                &app_event.tree_id,
-                &app_event.authority,
-                &app_event.changelog_db_uri,
-                &app_event.metadata_db_uri,
-                pid,
-            )
-            .await;
-=======
             }
         }
         Err(e) => {
             eprintln!("{}", e.to_string())
->>>>>>> 6074d389
         }
     }
 }
@@ -762,26 +706,6 @@
     String::from_utf8(hex::decode(hex_str).unwrap()).unwrap()
 }
 
-<<<<<<< HEAD
-#[tokio::main]
-async fn main() {
-    let client = redis::Client::open("redis://redis/").unwrap();
-    let pool = PgPoolOptions::new()
-        .max_connections(5)
-        .connect("postgres://solana:solana@db/solana")
-        .await
-        .unwrap();
-    let cl_last_id: String = ">".to_string();
-    let gm_last_id: String = ">".to_string();
-    let conn_res = client.get_connection();
-    let mut conn = conn_res.unwrap();
-    let streams = vec!["GM_CL", "GMC_OP"];
-    let group_name = "ingester";
-    for key in &streams {
-        let created: Result<(), _> = conn.xgroup_create_mkstream(*key, group_name, "$");
-        if let Err(e) = created {
-            println!("Group already exists: {:?}", e)
-=======
 async fn app_event_to_database(
     app_event: &AppEvent,
     pid: i64,
@@ -804,7 +728,6 @@
             if pid < res.revision as i64 {
                 return Err(());
             }
->>>>>>> 6074d389
         }
     }
 
@@ -851,6 +774,17 @@
             .execute(pool)
             .await
             .unwrap();
+    } else if app_event.op == "create_batch" {
+        println!("Captured batch event");
+        batch_init_service(
+            &pool,
+            &app_event.tree_id,
+            &app_event.authority,
+            &app_event.changelog_db_uri,
+            &app_event.metadata_db_uri,
+            pid,
+        )
+        .await;
     }
 
     Ok(())
