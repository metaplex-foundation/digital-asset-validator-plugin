--- conflicted
+++ resolved
@@ -27,12 +27,6 @@
 solana-metrics = { version = "=1.10.10" }
 solana-runtime = { version = "=1.10.10" }
 anchor-client = { path="../deps/anchor/client" }
-<<<<<<< HEAD
-gummyroll={path= "../programs/gummyroll", features = ["no-entrypoint"]}
-=======
-gummyroll={path= "../contracts/programs/gummyroll", features = ["no-entrypoint"]}
-gummyroll-crud={path= "../contracts/programs/gummyroll_crud", features = ["no-entrypoint"]}
->>>>>>> 39c91e32
 bs58 = "0.4.0"
 bytemuck = "1.7.2"
 serde = "1.0.133"
