--- conflicted
+++ resolved
@@ -123,13 +123,8 @@
     const createTreeIx = gummyrollCrud.instruction.createTreeWithRoot(
         maxDepth,
         maxBufferSize,
-<<<<<<< HEAD
-        { inner: proofInfo.root },
-        { inner: proofInfo.leaf },
-=======
         proofInfo.root,
         proofInfo.leaf,
->>>>>>> cefc51e0
         proofInfo.index,
         changeLogDbUri,
         metadataDbUri,
