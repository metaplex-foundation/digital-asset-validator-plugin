--- conflicted
+++ resolved
@@ -86,7 +86,7 @@
 The PLUGIN_CONFIG_TTL_RELOAD tells the plugin how long to keep the geyser plugin file cached in seconds. This allows hot reloading of what programs you are listening to without restarting the validator.
 The PLUGIN_MESSENGER_CONFIG determins which compiled messenger to select and a specific configuration for the messenger.
 
-<<<<<<< HEAD
+
 #### Additional Configuration Examples
 
 ***Producer Configuration***
@@ -120,10 +120,6 @@
 
 ```
 
-
-
-=======
->>>>>>> 5e1427e8
 ### Building With Docker
 
 This repo contains a docker File that allows you to run an test the plerkle plugin using a test validator.
