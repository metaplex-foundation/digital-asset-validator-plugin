name: Build and Push Snapshot ETL

on:
  push:
    tags:
      - 'v*'  # Лише на глобальні теги для продакшн білдів

jobs:
  etl:
    name: Check if Snapshot ETL should be built
    runs-on: ubuntu-latest
    permissions:
      packages: write
      contents: read

    outputs:
      build_snapshot_etl: ${{ steps.check_label.outputs.shouldBuild }}

    steps:
      - name: Checkout Repository
        uses: actions/checkout@v4
        with:
          fetch-depth: 0
<<<<<<< HEAD

      - name: Check if the 'build-snapshot-etl' label exists
=======
      - name: Check if PR has 'build-snapshot-etl' label
>>>>>>> 856e999f
        id: check_label
        uses: actions/github-script@v6
        with:
          script: |
<<<<<<< HEAD
            const pull_request = await github.pulls.list({
              owner: context.repo.owner,
              repo: context.repo.repo,
              state: 'closed',
              sort: 'updated',
              direction: 'desc',
              per_page: 1
            });
            
            if (pull_request.data.length > 0 && pull_request.data[0].labels.some(label => label.name === 'build-snapshot-etl')) {
              return { shouldBuild: 'true' };
            } else {
              return { shouldBuild: 'false' };
            }
=======
            const labels = context.payload.pull_request.labels.map(label => label.name);
            const shouldBuild = labels.includes('build-snapshot-etl') ? 'true' : 'false';
            return { shouldBuild };
>>>>>>> 856e999f

      - name: Set build flag
        run: |
          echo "build_snapshot_etl=${{ steps.check_label.outputs.shouldBuild }}" >> $GITHUB_OUTPUT
          echo "::debug::The value of build_snapshot_etl is ${{ steps.check_label.outputs.shouldBuild }}"

  build-etl:
    runs-on: ubuntu-latest
    needs: etl
    if: needs.etl.outputs.build_snapshot_etl == 'true'
    steps:
      - name: Debugging Output
        run: |
          echo "::debug::Checking if the job should run based on the output"
          echo "build_snapshot_etl=${{ needs.etl.outputs.build_snapshot_etl }}"

      - name: Checkout Repository
        uses: actions/checkout@v4
        with:
          fetch-depth: 0

      - name: Login to GitHub Container Registry
        uses: docker/login-action@v3
        with:
          registry: ghcr.io
          username: ${{ github.actor }}
          password: ${{ secrets.GITHUB_TOKEN }}

      - name: Build and push Docker Image for Snapshot ETL
        env:
          APP: "solana-snapshot-etl"
          REGISTRY: ghcr.io/${{ github.repository_owner }}
        working-directory: plerkle_snapshot
        run: make build push

      - name: Clean
        run: make clean<|MERGE_RESOLUTION|>--- conflicted
+++ resolved
@@ -21,17 +21,13 @@
         uses: actions/checkout@v4
         with:
           fetch-depth: 0
-<<<<<<< HEAD
 
       - name: Check if the 'build-snapshot-etl' label exists
-=======
-      - name: Check if PR has 'build-snapshot-etl' label
->>>>>>> 856e999f
         id: check_label
         uses: actions/github-script@v6
         with:
           script: |
-<<<<<<< HEAD
+
             const pull_request = await github.pulls.list({
               owner: context.repo.owner,
               repo: context.repo.repo,
@@ -46,11 +42,6 @@
             } else {
               return { shouldBuild: 'false' };
             }
-=======
-            const labels = context.payload.pull_request.labels.map(label => label.name);
-            const shouldBuild = labels.includes('build-snapshot-etl') ? 'true' : 'false';
-            return { shouldBuild };
->>>>>>> 856e999f
 
       - name: Set build flag
         run: |
