--- conflicted
+++ resolved
@@ -3,11 +3,7 @@
 on:
   push:
     tags:
-<<<<<<< HEAD
-      - 'v*'  # Лише на глобальні теги для продакшн білдів
-=======
       - 'v*' 
->>>>>>> eb6311d5
 
 jobs:
   check-label:
