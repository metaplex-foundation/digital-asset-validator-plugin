--- conflicted
+++ resolved
@@ -21,24 +21,14 @@
         uses: actions/checkout@v4
         with:
           fetch-depth: 0
-
       - name: Check if PR has 'build-snapshot-etl' label
         id: check_label
         uses: actions/github-script@v6
         with:
           script: |
             const labels = context.payload.pull_request.labels.map(label => label.name);
-<<<<<<< HEAD
             const shouldBuild = labels.includes('build-snapshot-etl') ? 'true' : 'false';
             return { shouldBuild };
-=======
-            if (labels.includes('build-snapshot-etl')) {
-              return { shouldBuild: 'true' };
-            } else {
-              return { shouldBuild: 'false' };
-        env:
-          GITHUB_OUTPUT: ${{ github.output }} 
->>>>>>> 49cf1f8a
 
       - name: Set build flag
         run: |
