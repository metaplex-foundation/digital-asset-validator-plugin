--- conflicted
+++ resolved
@@ -75,24 +75,6 @@
         };
       });
 
-<<<<<<< HEAD
-    const initGummyrollIx = Gummyroll.instruction.initGummyrollWithRoot(
-      MAX_DEPTH,
-      MAX_SIZE,
-      root,
-      leaf,
-      numLeaves - 1,
-      {
-        accounts: {
-          merkleRoll: merkleRollKeypair.publicKey,
-          authority: payer.publicKey,
-          appendAuthority: payer.publicKey,
-        },
-        signers: [payer],
-        remainingAccounts: proof,
-      }
-    );
-=======
       tx = tx.add(Gummyroll.instruction.initGummyrollWithRoot(
         maxDepth,
         maxSize,
@@ -103,6 +85,7 @@
           accounts: {
             merkleRoll: merkleRollKeypair.publicKey,
             authority: payer.publicKey,
+            appendAuthority: payer.publicKey,
           },
           signers: [payer],
           remainingAccounts: proof,
@@ -116,12 +99,12 @@
           accounts: {
             merkleRoll: merkleRollKeypair.publicKey,
             authority: payer.publicKey,
+            appendAuthority: payer.publicKey,
           },
           signers: [payer],
         }
       ));
     }
->>>>>>> 4aedcda4
 
     await Gummyroll.provider.send(tx, [payer, merkleRollKeypair], {
       commitment: "confirmed",
