[package]
name = "plerkle_messenger"
description = "Metaplex Messenger trait for Geyser plugin producer/consumer patterns."
version = "1.2.1"
authors = ["Metaplex Developers <dev@metaplex.com>"]
repository = "https://github.com/metaplex-foundation/digital-asset-validator-plugin"
license = "AGPL-3.0"
edition = "2021"
readme = "Readme.md"

[dependencies]
<<<<<<< HEAD
redis = { version = "0.22.3", features = ["aio", "tokio-comp", "streams", "tokio-native-tls-comp", "connection-manager"], optional = true}
=======
redis = { version = "0.22.3", features = ["aio", "tokio-comp", "streams","tls","tokio-native-tls-comp"], optional = true}
>>>>>>> 5e1427e8
log = "0.4.11"
thiserror = "1.0.30"
async-trait = "0.1.53"
figment = "0.10.6"
futures = "0.3"
async-mutex = "1.4.0"
serde = {version = "1.0.137", features = ["derive"] }

[package.metadata.docs.rs]
targets = ["x86_64-unknown-linux-gnu"]

[dev-dependencies]
tokio = { version = "1.20.1", features = ["full"] }<|MERGE_RESOLUTION|>--- conflicted
+++ resolved
@@ -9,11 +9,7 @@
 readme = "Readme.md"
 
 [dependencies]
-<<<<<<< HEAD
 redis = { version = "0.22.3", features = ["aio", "tokio-comp", "streams", "tokio-native-tls-comp", "connection-manager"], optional = true}
-=======
-redis = { version = "0.22.3", features = ["aio", "tokio-comp", "streams","tls","tokio-native-tls-comp"], optional = true}
->>>>>>> 5e1427e8
 log = "0.4.11"
 thiserror = "1.0.30"
 async-trait = "0.1.53"
