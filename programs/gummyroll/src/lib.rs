use anchor_lang::{
    emit,
    prelude::*,
    solana_program::{
        entrypoint::ProgramResult, keccak::hashv, log::sol_log_compute_units,
        program_error::ProgramError, sysvar::rent::Rent,
    },
};
use borsh::{BorshDeserialize, BorshSerialize};
use bytemuck::{Pod, PodCastError, Zeroable};
use std::any::type_name;
use std::cell::RefMut;
use std::convert::AsRef;
use std::mem::size_of;
use std::ops::Deref;
use std::ops::DerefMut;

declare_id!("2yq1qDXchNuzhTtJBzYgpE7LvmR4mgZBk87wwKjdeqKp");

macro_rules! merkle_roll_depth_size_apply_fn {
    ($max_depth:literal, $max_size:literal, $bytes:ident, $func:ident, $($arg:tt)*) => {
        if size_of::<MerkleRoll::<$max_depth, $max_size>>() != $bytes.len() {
            msg!("Received account of invalid length");
            None
        } else {
            match MerkleRoll::<$max_depth, $max_size>::load_mut_bytes($bytes) {
                Ok(merkle_roll) => merkle_roll.$func($($arg)*),
                Err(e) => {
                    msg!("Error zero copying merkle roll {}", e);
                    None
                }
            }
        }
    }
}

macro_rules! merkle_roll_apply_fn {
    ($header:ident, $bytes:ident, $func:ident, $($arg:tt)*) => {
        match ($header.max_depth, $header.max_buffer_size) {
            (14, 64) => merkle_roll_depth_size_apply_fn!(14, 64, $bytes, $func, $($arg)*),
            (14, 128) => merkle_roll_depth_size_apply_fn!(14, 128, $bytes, $func, $($arg)*),
            (14, 256) => merkle_roll_depth_size_apply_fn!(14, 256, $bytes, $func, $($arg)*),
            (14, 512) => merkle_roll_depth_size_apply_fn!(14, 512, $bytes, $func, $($arg)*),
            (14, 1024) => merkle_roll_depth_size_apply_fn!(14, 1024, $bytes, $func, $($arg)*),
            (14, 2448) => merkle_roll_depth_size_apply_fn!(14, 2448, $bytes, $func, $($arg)*),
            (15, 64) => merkle_roll_depth_size_apply_fn!(15, 64, $bytes, $func, $($arg)*),
            (15, 128) => merkle_roll_depth_size_apply_fn!(15, 128, $bytes, $func, $($arg)*),
            (15, 256) => merkle_roll_depth_size_apply_fn!(15, 256, $bytes, $func, $($arg)*),
            (15, 512) => merkle_roll_depth_size_apply_fn!(15, 512, $bytes, $func, $($arg)*),
            (15, 1024) => merkle_roll_depth_size_apply_fn!(15, 1024, $bytes, $func, $($arg)*),
            (15, 2448) => merkle_roll_depth_size_apply_fn!(15, 2448, $bytes, $func, $($arg)*),
            (16, 64) => merkle_roll_depth_size_apply_fn!(16, 64, $bytes, $func, $($arg)*),
            (16, 128) => merkle_roll_depth_size_apply_fn!(16, 128, $bytes, $func, $($arg)*),
            (16, 256) => merkle_roll_depth_size_apply_fn!(16, 256, $bytes, $func, $($arg)*),
            (16, 512) => merkle_roll_depth_size_apply_fn!(16, 512, $bytes, $func, $($arg)*),
            (16, 1024) => merkle_roll_depth_size_apply_fn!(16, 1024, $bytes, $func, $($arg)*),
            (16, 2448) => merkle_roll_depth_size_apply_fn!(16, 2448, $bytes, $func, $($arg)*),
            (17, 64) => merkle_roll_depth_size_apply_fn!(17, 64, $bytes, $func, $($arg)*),
            (17, 128) => merkle_roll_depth_size_apply_fn!(17, 128, $bytes, $func, $($arg)*),
            (17, 256) => merkle_roll_depth_size_apply_fn!(17, 256, $bytes, $func, $($arg)*),
            (17, 512) => merkle_roll_depth_size_apply_fn!(17, 512, $bytes, $func, $($arg)*),
            (17, 1024) => merkle_roll_depth_size_apply_fn!(17, 1024, $bytes, $func, $($arg)*),
            (17, 2448) => merkle_roll_depth_size_apply_fn!(17, 2448, $bytes, $func, $($arg)*),
            (18, 64) => merkle_roll_depth_size_apply_fn!(18, 64, $bytes, $func, $($arg)*),
            (18, 128) => merkle_roll_depth_size_apply_fn!(18, 128, $bytes, $func, $($arg)*),
            (18, 256) => merkle_roll_depth_size_apply_fn!(18, 256, $bytes, $func, $($arg)*),
            (18, 512) => merkle_roll_depth_size_apply_fn!(18, 512, $bytes, $func, $($arg)*),
            (18, 1024) => merkle_roll_depth_size_apply_fn!(18, 1024, $bytes, $func, $($arg)*),
            (18, 2448) => merkle_roll_depth_size_apply_fn!(18, 2448, $bytes, $func, $($arg)*),
            (19, 64) => merkle_roll_depth_size_apply_fn!(19, 64, $bytes, $func, $($arg)*),
            (19, 128) => merkle_roll_depth_size_apply_fn!(19, 128, $bytes, $func, $($arg)*),
            (19, 256) => merkle_roll_depth_size_apply_fn!(19, 256, $bytes, $func, $($arg)*),
            (19, 512) => merkle_roll_depth_size_apply_fn!(19, 512, $bytes, $func, $($arg)*),
            (19, 1024) => merkle_roll_depth_size_apply_fn!(19, 1024, $bytes, $func, $($arg)*),
            (19, 2448) => merkle_roll_depth_size_apply_fn!(19, 2448, $bytes, $func, $($arg)*),
            (20, 64) => merkle_roll_depth_size_apply_fn!(20, 64, $bytes, $func, $($arg)*),
            (20, 128) => merkle_roll_depth_size_apply_fn!(20, 128, $bytes, $func, $($arg)*),
            (20, 256) => merkle_roll_depth_size_apply_fn!(20, 256, $bytes, $func, $($arg)*),
            (20, 512) => merkle_roll_depth_size_apply_fn!(20, 512, $bytes, $func, $($arg)*),
            (20, 1024) => merkle_roll_depth_size_apply_fn!(20, 1024, $bytes, $func, $($arg)*),
            (20, 2448) => merkle_roll_depth_size_apply_fn!(20, 2448, $bytes, $func, $($arg)*),
            (21, 64) => merkle_roll_depth_size_apply_fn!(21, 64, $bytes, $func, $($arg)*),
            (21, 128) => merkle_roll_depth_size_apply_fn!(21, 128, $bytes, $func, $($arg)*),
            (21, 256) => merkle_roll_depth_size_apply_fn!(21, 256, $bytes, $func, $($arg)*),
            (21, 512) => merkle_roll_depth_size_apply_fn!(21, 512, $bytes, $func, $($arg)*),
            (21, 1024) => merkle_roll_depth_size_apply_fn!(21, 1024, $bytes, $func, $($arg)*),
            (21, 2448) => merkle_roll_depth_size_apply_fn!(21, 2448, $bytes, $func, $($arg)*),
            (22, 64) => merkle_roll_depth_size_apply_fn!(22, 64, $bytes, $func, $($arg)*),
            (22, 128) => merkle_roll_depth_size_apply_fn!(22, 128, $bytes, $func, $($arg)*),
            (22, 256) => merkle_roll_depth_size_apply_fn!(22, 256, $bytes, $func, $($arg)*),
            (22, 512) => merkle_roll_depth_size_apply_fn!(22, 512, $bytes, $func, $($arg)*),
            (22, 1024) => merkle_roll_depth_size_apply_fn!(22, 1024, $bytes, $func, $($arg)*),
            (22, 2448) => merkle_roll_depth_size_apply_fn!(22, 2448, $bytes, $func, $($arg)*),
            (23, 64) => merkle_roll_depth_size_apply_fn!(23, 64, $bytes, $func, $($arg)*),
            (23, 128) => merkle_roll_depth_size_apply_fn!(23, 128, $bytes, $func, $($arg)*),
            (23, 256) => merkle_roll_depth_size_apply_fn!(23, 256, $bytes, $func, $($arg)*),
            (23, 512) => merkle_roll_depth_size_apply_fn!(23, 512, $bytes, $func, $($arg)*),
            (23, 1024) => merkle_roll_depth_size_apply_fn!(23, 1024, $bytes, $func, $($arg)*),
            (23, 2448) => merkle_roll_depth_size_apply_fn!(23, 2448, $bytes, $func, $($arg)*),
            (24, 64) => merkle_roll_depth_size_apply_fn!(24, 64, $bytes, $func, $($arg)*),
            (24, 128) => merkle_roll_depth_size_apply_fn!(24, 128, $bytes, $func, $($arg)*),
            (24, 256) => merkle_roll_depth_size_apply_fn!(24, 256, $bytes, $func, $($arg)*),
            (24, 512) => merkle_roll_depth_size_apply_fn!(24, 512, $bytes, $func, $($arg)*),
            (24, 1024) => merkle_roll_depth_size_apply_fn!(24, 1024, $bytes, $func, $($arg)*),
            (24, 2448) => merkle_roll_depth_size_apply_fn!(24, 2448, $bytes, $func, $($arg)*),
            _ => {
                msg!("Failed to apply {} on merkle roll with max depth {} and max buffer size {}", stringify!($func), $header.max_depth, $header.max_buffer_size);
                None
            }
        }
    };
}

pub const EMPTY: Node = Node {
    inner: [0 as u8; 32],
};

/// Calculates hash of empty nodes up to level i
pub fn empty_node(level: u32) -> Node {
    let mut data = EMPTY;
    if level != 0 {
        let lower_empty = empty_node(level - 1);
        let hash = hashv(&[lower_empty.as_ref(), lower_empty.as_ref()]);
        data.copy_from_slice(hash.as_ref());
    }
    data
}

/// Recomputes root of the Merkle tree from Node & proof
pub fn recompute(mut leaf: Node, proof: &[Node], index: u32) -> Node {
    msg!("Recompute");
    sol_log_compute_units();
    for (i, s) in proof.iter().enumerate() {
        if index >> i & 1 == 0 {
            let res = hashv(&[leaf.as_ref(), s.as_ref()]);
            leaf.copy_from_slice(res.as_ref());
        } else {
            let res = hashv(&[s.as_ref(), leaf.as_ref()]);
            leaf.copy_from_slice(res.as_ref());
        }
    }
    sol_log_compute_units();
    leaf
}

fn set_header<'a>(
    mut header_bytes: &'a mut [u8],
    max_depth: u32,
    max_buffer_size: u32,
    authority: &Pubkey,
) -> Result<MerkleRollHeader> {
    let mut header = MerkleRollHeader::try_from_slice(header_bytes)?;
    // Check header is empty
    assert_eq!(header.max_buffer_size, 0);
    assert_eq!(header.max_depth, 0);

    header.max_buffer_size = max_buffer_size;
    header.max_depth = max_depth;
    header.authority = *authority;
    header.serialize(&mut header_bytes)?;
    Ok(header)
}

fn load_header<'a>(header_bytes: &'a [u8]) -> Result<MerkleRollHeader> {
    let header = MerkleRollHeader::try_from_slice(header_bytes)?;
    Ok(header)
}

fn load_and_check_header(header_bytes: &[u8], authority: Pubkey) -> Result<MerkleRollHeader> {
    let header = load_header(header_bytes)?;
    assert_eq!(header.authority, authority);
    Ok(header)
}

#[program]
pub mod gummyroll {
    use super::*;

    pub fn init_empty_gummyroll(
        ctx: Context<Initialize>,
        max_depth: u32,
        max_buffer_size: u32,
    ) -> ProgramResult {
        let mut merkle_roll_bytes = ctx.accounts.merkle_roll.try_borrow_mut_data()?;

        let (header_bytes, roll_bytes) =
            merkle_roll_bytes.split_at_mut(size_of::<MerkleRollHeader>());

        let header = set_header(
            header_bytes,
            max_depth,
            max_buffer_size,
            &ctx.accounts.authority.key(),
        )?;
        match merkle_roll_apply_fn!(header, roll_bytes, initialize,) {
            Some(new_root) => {
                msg!("New Root: {:?}", new_root);
                Ok(())
            }
            None => Err(ProgramError::InvalidInstructionData),
        }
    }

    pub fn init_gummyroll_with_root(
        ctx: Context<Initialize>,
        max_depth: u32,
        max_buffer_size: u32,
        root: Node,
        leaf: Node,
        proof: Vec<Node>,
        index: u32,
    ) -> ProgramResult {
        let mut merkle_roll_bytes = ctx.accounts.merkle_roll.try_borrow_mut_data()?;

        let (header_bytes, roll_bytes) =
            merkle_roll_bytes.split_at_mut(size_of::<MerkleRollHeader>());

<<<<<<< HEAD
        let header = set_header(header_bytes, max_depth, max_buffer_size, &ctx.accounts.authority.key())?;
        assert_eq!(
            account_len,
            get_merkle_account_size(header.max_depth, header.max_buffer_size),
        );
        
        match merkle_roll_apply_fn!(header, roll_bytes, initialize_with_root, root, leaf, proof, index) {
=======
        let header = set_header(
            header_bytes,
            max_depth,
            max_buffer_size,
            &ctx.accounts.authority.key(),
        )?;

        match merkle_roll_apply_fn!(
            header,
            roll_bytes,
            initialize_with_root,
            root,
            leaf,
            proof,
            index
        ) {
>>>>>>> c9187aef
            Some(new_root) => {
                msg!("New Root: {:?}", new_root);
                Ok(())
            }
            None => Err(ProgramError::InvalidInstructionData),
        }
    }

    pub fn replace_leaf(
        ctx: Context<Modify>,
        root: Node,
        previous_leaf: Node,
        new_leaf: Node,
        proof: Vec<Node>,
        index: u32,
    ) -> ProgramResult {
        let mut merkle_roll_bytes = ctx.accounts.merkle_roll.try_borrow_mut_data()?;
        let (header_bytes, roll_bytes) =
            merkle_roll_bytes.split_at_mut(size_of::<MerkleRollHeader>());

        let header = load_and_check_header(header_bytes, ctx.accounts.authority.key())?;

        match merkle_roll_apply_fn!(
            header,
            roll_bytes,
            set_leaf,
            root,
            previous_leaf,
            new_leaf,
            proof,
            index
        ) {
            Some(new_root) => {
                msg!("New Root: {:?}", new_root);
                Ok(())
            }
            None => Err(ProgramError::InvalidInstructionData),
        }
    }

    pub fn append(ctx: Context<Modify>, leaf: Node) -> ProgramResult {
        let mut merkle_roll_bytes = ctx.accounts.merkle_roll.try_borrow_mut_data()?;
        let (header_bytes, roll_bytes) =
            merkle_roll_bytes.split_at_mut(size_of::<MerkleRollHeader>());

        let header = load_and_check_header(header_bytes, ctx.accounts.authority.key())?;

        match merkle_roll_apply_fn!(header, roll_bytes, append, leaf) {
            Some(new_root) => {
                msg!("New Root: {:?}", new_root);
                Ok(())
            }
            None => Err(ProgramError::InvalidInstructionData),
        }
    }

    pub fn insert_or_append(
        ctx: Context<Modify>,
        root: Node,
        leaf: Node,
        proof: Vec<Node>,
        index: u32,
    ) -> ProgramResult {
        let mut merkle_roll_bytes = ctx.accounts.merkle_roll.try_borrow_mut_data()?;
        let (header_bytes, roll_bytes) =
            merkle_roll_bytes.split_at_mut(size_of::<MerkleRollHeader>());

        let header = load_and_check_header(header_bytes, ctx.accounts.authority.key())?;

        match merkle_roll_apply_fn!(
            header,
            roll_bytes,
            fill_empty_or_append,
            root,
            leaf,
            proof,
            index
        ) {
            Some(new_root) => {
                msg!("New Root: {:?}", new_root);
            }
            None => return Err(ProgramError::InvalidInstructionData),
        }
        Ok(())
    }
}

#[derive(BorshDeserialize, BorshSerialize)]
#[repr(C)]
pub struct MerkleRollHeader {
    pub max_buffer_size: u32,
    pub max_depth: u32,
    pub authority: Pubkey,
    // pub byte_vec: Vec<u8>
}

#[derive(Accounts)]
pub struct Initialize<'info> {
    #[account(zero)]
    /// CHECK: unsafe
    pub merkle_roll: UncheckedAccount<'info>,
    pub authority: Signer<'info>,
}

#[derive(Accounts)]
pub struct Modify<'info> {
    #[account(mut)]
    /// CHECK: unsafe :P
    pub merkle_roll: UncheckedAccount<'info>,
    pub authority: Signer<'info>,
}

#[derive(Debug, Copy, Clone, AnchorDeserialize, AnchorSerialize, Default, PartialEq)]
pub struct Node {
    inner: [u8; 32],
}

impl Node {
    pub fn new(inner: [u8; 32]) -> Self {
        Self { inner }
    }
}

impl Deref for Node {
    type Target = [u8; 32];
    fn deref(&self) -> &Self::Target {
        &self.inner
    }
}

impl DerefMut for Node {
    fn deref_mut(&mut self) -> &mut Self::Target {
        &mut self.inner
    }
}

impl AsRef<[u8; 32]> for Node {
    fn as_ref(&self) -> &[u8; 32] {
        &self.inner
    }
}

impl From<[u8; 32]> for Node {
    fn from(inner: [u8; 32]) -> Self {
        Self { inner }
    }
}

#[event]
pub struct ChangeLogEvent {
    /// Nodes of off-chain merkle tree
    path: Vec<Node>,
    /// Bitmap of node parity (used when hashing)
    index: u32,
}

#[derive(Copy, Clone, PartialEq)]
/// Stores proof for a given Merkle root update
#[repr(C)]
pub struct ChangeLog<const MAX_DEPTH: usize> {
    /// Historical root value before Path was applied
    root: Node,
    /// Nodes of off-chain merkle tree
    path: [Node; MAX_DEPTH],
    /// Bitmap of node parity (used when hashing)
    index: u32,
    _padding: u32,
}

impl<const MAX_DEPTH: usize> ChangeLog<MAX_DEPTH> {
    pub fn to_event(&self) -> ChangeLogEvent {
        ChangeLogEvent {
            path: self.path.to_vec(),
            index: self.index,
        }
    }

    pub fn get_leaf(&self) -> Node {
        self.path[0]
    }

    /// Sets all change log values from a leaf and valid proof
    pub fn recompute_path(&mut self, mut start: Node, proof: &[Node]) -> Node {
        self.path[0] = start;
        for (ix, s) in proof.iter().enumerate() {
            if self.index >> ix & 1 == 0 {
                let res = hashv(&[start.as_ref(), s.as_ref()]);
                start.copy_from_slice(res.as_ref());
            } else {
                let res = hashv(&[s.as_ref(), start.as_ref()]);
                start.copy_from_slice(res.as_ref());
            }
            if ix < MAX_DEPTH - 1 {
                self.path[ix + 1] = start;
            }
        }
        self.root = start;
        start
    }
}

#[derive(Copy, Clone, PartialEq)]
#[repr(C)]
pub struct Path<const MAX_DEPTH: usize> {
    proof: [Node; MAX_DEPTH],
    leaf: Node,
    index: u32,
    _padding: u32,
}

impl<const MAX_DEPTH: usize> Default for Path<MAX_DEPTH> {
    fn default() -> Self {
        Self {
            proof: [Node::default(); MAX_DEPTH],
            leaf: Node::default(),
            index: 0,
            _padding: 0,
        }
    }
}

/// Tracks updates to off-chain Merkle tree
///
/// Allows for concurrent writes to same merkle tree so long as proof
/// was generated for a that has had at most MAX_SIZE updates since the tx was submitted
#[derive(Copy, Clone)]
pub struct MerkleRoll<const MAX_DEPTH: usize, const MAX_BUFFER_SIZE: usize> {
    /// Index of most recent root & changes
    active_index: u64,
    /// Number of active changes we are tracking
    buffer_size: u64,
    /// Proof for respective root
    change_logs: [ChangeLog<MAX_DEPTH>; MAX_BUFFER_SIZE],
    rightmost_proof: Path<MAX_DEPTH>,
}

fn error_msg<T>(data_len: usize) -> impl Fn(PodCastError) -> ProgramError {
    move |_: PodCastError| -> ProgramError {
        msg!(
            "Failed to load {}. Size is {}, expected {}",
            type_name::<T>(),
            data_len,
            size_of::<T>(),
        );
        ProgramError::InvalidAccountData
    }
}

unsafe impl<const MAX_DEPTH: usize, const MAX_BUFFER_SIZE: usize> Zeroable
    for MerkleRoll<MAX_DEPTH, MAX_BUFFER_SIZE>
{
}
unsafe impl<const MAX_DEPTH: usize, const MAX_BUFFER_SIZE: usize> Pod
    for MerkleRoll<MAX_DEPTH, MAX_BUFFER_SIZE>
{
}
impl<const MAX_DEPTH: usize, const MAX_BUFFER_SIZE: usize> ZeroCopy
    for MerkleRoll<MAX_DEPTH, MAX_BUFFER_SIZE>
{
}

pub trait ZeroCopy: Pod {
    fn load_mut_bytes<'a>(data: &'a mut [u8]) -> Result<&'a mut Self> {
        let size = size_of::<Self>();
        let data_len = data.len();

        Ok(bytemuck::try_from_bytes_mut(&mut data[..size])
            .map_err(error_msg::<Self>(data_len))
            .unwrap())
    }
}

impl<const MAX_DEPTH: usize, const MAX_BUFFER_SIZE: usize> MerkleRoll<MAX_DEPTH, MAX_BUFFER_SIZE> {
    pub fn initialize(&mut self) -> Option<Node> {
        let mut rightmost_proof = Path::default();
        for (i, node) in rightmost_proof.proof.iter_mut().enumerate() {
            *node = empty_node(i as u32);
        }
        self.change_logs[0].root = empty_node(MAX_DEPTH as u32);
        self.active_index = 0;
        self.buffer_size = 1;
        self.rightmost_proof = rightmost_proof;
        Some(self.change_logs[0].root)
    }

    pub fn initialize_with_root(
        &mut self,
        root: Node,
        rightmost_leaf: Node,
        proof_vec: Vec<Node>,
        index: u32,
    ) -> Option<Node> {
        let mut proof: [Node; MAX_DEPTH] = [Node::default(); MAX_DEPTH];
        proof.copy_from_slice(&proof_vec[..]);
        let rightmost_proof = Path {
            proof,
            index: index + 1,
            leaf: rightmost_leaf,
            _padding: 0,
        };
        assert_eq!(root, recompute(rightmost_leaf, &proof, index));
        self.change_logs[0].root = root;
        self.active_index = 0;
        self.buffer_size = 1;
        self.rightmost_proof = rightmost_proof;
        Some(root)
    }

    pub fn get_change_log(&self) -> ChangeLog<MAX_DEPTH> {
        self.change_logs[self.active_index as usize]
    }

    /// Only used to initialize right most path for a completely empty tree
    #[inline(always)]
    fn initialize_tree(&mut self, leaf: Node, mut proof: [Node; MAX_DEPTH]) -> Option<Node> {
        let old_root = recompute(EMPTY, &proof, 0);
        if old_root == empty_node(MAX_DEPTH as u32) {
            self.update_and_apply_proof(EMPTY, leaf, &mut proof, 0, 0, false)
        } else {
            None
        }
    }

    /// Basic operation that always succeeds
    pub fn append(&mut self, mut node: Node) -> Option<Node> {
        if node == EMPTY {
            return None;
        }
        if self.rightmost_proof.index >= 1 << MAX_DEPTH {
            return None;
        }
        if self.rightmost_proof.index == 0 {
            return self.initialize_tree(node, self.rightmost_proof.proof);
        }
        let leaf = node.clone();
        let intersection = self.rightmost_proof.index.trailing_zeros() as usize;
        let mut change_list = [EMPTY; MAX_DEPTH];
        let mut intersection_node = self.rightmost_proof.leaf;

        // Compute proof to the appended node from empty nodes
        for i in 0..intersection {
            change_list[i] = node;
            let hash = hashv(&[node.as_ref(), empty_node(i as u32).as_ref()]);
            node.copy_from_slice(hash.as_ref());
            let rightmost_hash = if ((self.rightmost_proof.index - 1) >> i) & 1 == 1 {
                hashv(&[
                    self.rightmost_proof.proof[i].as_ref(),
                    intersection_node.as_ref(),
                ])
            } else {
                hashv(&[
                    intersection_node.as_ref(),
                    self.rightmost_proof.proof[i].as_ref(),
                ])
            };
            intersection_node.copy_from_slice(rightmost_hash.as_ref());
            self.rightmost_proof.proof[i] = empty_node(i as u32);
        }

        // Compute the where the new node intersects the main tree
        change_list[intersection] = node;
        let hash = hashv(&[intersection_node.as_ref(), node.as_ref()]);
        node.copy_from_slice(hash.as_ref());
        self.rightmost_proof.proof[intersection] = intersection_node;

        // Update the change list path up to the root
        for i in intersection + 1..MAX_DEPTH {
            change_list[i] = node;
            let hash = if (self.rightmost_proof.index >> i) & 1 == 1 {
                hashv(&[self.rightmost_proof.proof[i].as_ref(), node.as_ref()])
            } else {
                hashv(&[node.as_ref(), self.rightmost_proof.proof[i].as_ref()])
            };
            node.copy_from_slice(hash.as_ref());
        }

        self.increment_active_index();
        self.change_logs[self.active_index as usize] = ChangeLog::<MAX_DEPTH> {
            root: node,
            path: change_list,
            index: self.rightmost_proof.index,
            _padding: 0,
        };
        emit!(self.change_logs[self.active_index as usize].to_event());
        self.rightmost_proof.index = self.rightmost_proof.index + 1;
        self.rightmost_proof.leaf = leaf;
        Some(node)
    }

    /// Convenience function for `set_leaf`
    /// On write conflict:
    /// Will append
    pub fn fill_empty_or_append(
        &mut self,
        current_root: Node,
        leaf: Node,
        proof_vec: Vec<Node>,
        index: u32,
    ) -> Option<Node> {
        let mut proof: [Node; MAX_DEPTH] = [Node::default(); MAX_DEPTH];
        proof.copy_from_slice(&proof_vec[..]);
        sol_log_compute_units();
        let root = self.find_and_update_leaf(current_root, EMPTY, leaf, proof, index, true);
        sol_log_compute_units();
        root
    }

    /// On write conflict:
    /// Will fail by returning None
    pub fn set_leaf(
        &mut self,
        current_root: Node,
        previous_leaf: Node,
        new_leaf: Node,
        proof_vec: Vec<Node>,
        index: u32,
    ) -> Option<Node> {
        if index > self.rightmost_proof.index {
            msg!(
                "Received an index larger than the rightmost index {} > {}",
                index,
                self.rightmost_proof.index
            );
            None
        } else {
            let mut proof: [Node; MAX_DEPTH] = [Node::default(); MAX_DEPTH];
            proof.copy_from_slice(&proof_vec[..]);
            sol_log_compute_units();
            let root = self.find_and_update_leaf(
                current_root,
                previous_leaf,
                new_leaf,
                proof,
                index,
                false,
            );
            sol_log_compute_units();
            root
        }
    }

    /// Internal function used to set leaf value & record changelog
    fn find_and_update_leaf(
        &mut self,
        current_root: Node,
        leaf: Node,
        new_leaf: Node,
        mut proof: [Node; MAX_DEPTH],
        index: u32,
        append_on_conflict: bool,
    ) -> Option<Node> {
        msg!("Active Index: {}", self.active_index);
        msg!("Rightmost Index: {}", self.rightmost_proof.index);
        msg!("Buffer Size: {}", self.buffer_size);
        msg!("Leaf Index: {}", index);
        let mask: usize = MAX_BUFFER_SIZE - 1;

        for i in 0..self.buffer_size {
            let j = self.active_index.wrapping_sub(i) & mask as u64;
            if self.change_logs[j as usize].root != current_root {
                continue;
            }
            let old_root = recompute(leaf, &proof, index);
            if old_root == current_root && index > self.rightmost_proof.index && append_on_conflict
            {
                return self.append(new_leaf);
            } else if old_root == current_root {
                return self.update_and_apply_proof(
                    leaf,
                    new_leaf,
                    &mut proof,
                    index,
                    j,
                    append_on_conflict,
                );
            } else {
                msg!("Invalid proof");
                return None;
            }
        }
        msg!("Failed to find root");
        None
    }

    /// Fast-forwards submitted proof to be valid for the root at `self.current_index`
    ///
    /// Updates proof & updates root & stores
    ///
    /// Takes in `j`, which is the root index that this proof was last valid for
    fn update_and_apply_proof(
        &mut self,
        leaf: Node,
        new_leaf: Node,
        proof: &mut [Node; MAX_DEPTH],
        index: u32,
        mut j: u64,
        append_on_conflict: bool,
    ) -> Option<Node> {
        let mut updated_leaf = leaf;
        msg!("Fast-forwarding proof");
        let mask: usize = MAX_BUFFER_SIZE - 1;
        let padding: usize = 32 - MAX_DEPTH;
        sol_log_compute_units();
        while j != self.active_index {
            // Implement circular index addition
            j += 1;
            j &= mask as u64;
            if index != self.change_logs[j as usize].index {
                let common_path_len = ((index ^ self.change_logs[j as usize].index) << padding)
                    .leading_zeros() as usize;
                let critbit_index = (MAX_DEPTH - 1) - common_path_len;
                proof[critbit_index] = self.change_logs[j as usize].path[critbit_index];
            } else {
                updated_leaf = self.change_logs[j as usize].get_leaf();
            }
        }
        sol_log_compute_units();
        if updated_leaf != leaf {
            if leaf == EMPTY && append_on_conflict {
                return self.append(new_leaf);
            } else {
                msg!("Leaf already updated");
                return None;
            }
        }
        self.increment_active_index();
        Some(self.apply_changes(new_leaf, proof, index))
    }

    fn increment_active_index(&mut self) {
        let mask: usize = MAX_BUFFER_SIZE - 1;

        self.active_index += 1;
        self.active_index &= mask as u64;
        if self.buffer_size < MAX_BUFFER_SIZE as u64 {
            self.buffer_size += 1;
        }
    }

    /// Creates a new root from a proof that is valid for the root at `self.active_index`
    fn apply_changes(&mut self, start: Node, proof: &[Node], index: u32) -> Node {
        let padding: usize = 32 - MAX_DEPTH;
        let change_log = &mut self.change_logs[self.active_index as usize];
        change_log.index = index;

        // Also updates change_log's current root
        let root = change_log.recompute_path(start, proof);

        emit!(change_log.to_event());
        if index < self.rightmost_proof.index as u32 {
            if index != self.rightmost_proof.index - 1 {
                let common_path_len = ((index ^ (self.rightmost_proof.index - 1) as u32) << padding)
                    .leading_zeros() as usize;
                let critbit_index = (MAX_DEPTH - 1) - common_path_len;
                self.rightmost_proof.proof[critbit_index] = change_log.path[critbit_index];
            }
        } else {
            assert!(index == self.rightmost_proof.index);
            msg!("Appending rightmost leaf");
            self.rightmost_proof.proof.copy_from_slice(&proof);
            self.rightmost_proof.index = index + 1;
            self.rightmost_proof.leaf = change_log.get_leaf();
        }
        root
    }
}<|MERGE_RESOLUTION|>--- conflicted
+++ resolved
@@ -215,15 +215,6 @@
         let (header_bytes, roll_bytes) =
             merkle_roll_bytes.split_at_mut(size_of::<MerkleRollHeader>());
 
-<<<<<<< HEAD
-        let header = set_header(header_bytes, max_depth, max_buffer_size, &ctx.accounts.authority.key())?;
-        assert_eq!(
-            account_len,
-            get_merkle_account_size(header.max_depth, header.max_buffer_size),
-        );
-        
-        match merkle_roll_apply_fn!(header, roll_bytes, initialize_with_root, root, leaf, proof, index) {
-=======
         let header = set_header(
             header_bytes,
             max_depth,
@@ -240,7 +231,6 @@
             proof,
             index
         ) {
->>>>>>> c9187aef
             Some(new_root) => {
                 msg!("New Root: {:?}", new_root);
                 Ok(())
