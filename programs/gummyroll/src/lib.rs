--- conflicted
+++ resolved
@@ -46,74 +46,6 @@
 macro_rules! merkle_roll_apply_fn {
     ($header:ident, $emit_msg:ident, $id:ident, $bytes:ident, $func:ident, $($arg:tt)*) => {
         match ($header.max_depth, $header.max_buffer_size) {
-<<<<<<< HEAD
-            // (14, 64) => merkle_roll_depth_size_apply_fn!(14, 64, $bytes, $func, $($arg)*),
-            // (14, 128) => merkle_roll_depth_size_apply_fn!(14, 128, $bytes, $func, $($arg)*),
-            // (14, 256) => merkle_roll_depth_size_apply_fn!(14, 256, $bytes, $func, $($arg)*),
-            // (14, 512) => merkle_roll_depth_size_apply_fn!(14, 512, $bytes, $func, $($arg)*),
-            // (14, 1024) => merkle_roll_depth_size_apply_fn!(14, 1024, $bytes, $func, $($arg)*),
-            // (14, 2448) => merkle_roll_depth_size_apply_fn!(14, 2448, $bytes, $func, $($arg)*),
-            // (15, 64) => merkle_roll_depth_size_apply_fn!(15, 64, $bytes, $func, $($arg)*),
-            // (15, 128) => merkle_roll_depth_size_apply_fn!(15, 128, $bytes, $func, $($arg)*),
-            // (15, 256) => merkle_roll_depth_size_apply_fn!(15, 256, $bytes, $func, $($arg)*),
-            // (15, 512) => merkle_roll_depth_size_apply_fn!(15, 512, $bytes, $func, $($arg)*),
-            // (15, 1024) => merkle_roll_depth_size_apply_fn!(15, 1024, $bytes, $func, $($arg)*),
-            // (15, 2448) => merkle_roll_depth_size_apply_fn!(15, 2448, $bytes, $func, $($arg)*),
-            // (16, 64) => merkle_roll_depth_size_apply_fn!(16, 64, $bytes, $func, $($arg)*),
-            // (16, 128) => merkle_roll_depth_size_apply_fn!(16, 128, $bytes, $func, $($arg)*),
-            // (16, 256) => merkle_roll_depth_size_apply_fn!(16, 256, $bytes, $func, $($arg)*),
-            // (16, 512) => merkle_roll_depth_size_apply_fn!(16, 512, $bytes, $func, $($arg)*),
-            // (16, 1024) => merkle_roll_depth_size_apply_fn!(16, 1024, $bytes, $func, $($arg)*),
-            // (16, 2448) => merkle_roll_depth_size_apply_fn!(16, 2448, $bytes, $func, $($arg)*),
-            // (17, 64) => merkle_roll_depth_size_apply_fn!(17, 64, $bytes, $func, $($arg)*),
-            // (17, 128) => merkle_roll_depth_size_apply_fn!(17, 128, $bytes, $func, $($arg)*),
-            // (17, 256) => merkle_roll_depth_size_apply_fn!(17, 256, $bytes, $func, $($arg)*),
-            // (17, 512) => merkle_roll_depth_size_apply_fn!(17, 512, $bytes, $func, $($arg)*),
-            // (17, 1024) => merkle_roll_depth_size_apply_fn!(17, 1024, $bytes, $func, $($arg)*),
-            // (17, 2448) => merkle_roll_depth_size_apply_fn!(17, 2448, $bytes, $func, $($arg)*),
-            // (18, 64) => merkle_roll_depth_size_apply_fn!(18, 64, $bytes, $func, $($arg)*),
-            // (18, 128) => merkle_roll_depth_size_apply_fn!(18, 128, $bytes, $func, $($arg)*),
-            // (18, 256) => merkle_roll_depth_size_apply_fn!(18, 256, $bytes, $func, $($arg)*),
-            // (18, 512) => merkle_roll_depth_size_apply_fn!(18, 512, $bytes, $func, $($arg)*),
-            // (18, 1024) => merkle_roll_depth_size_apply_fn!(18, 1024, $bytes, $func, $($arg)*),
-            // (18, 2448) => merkle_roll_depth_size_apply_fn!(18, 2448, $bytes, $func, $($arg)*),
-            // (19, 64) => merkle_roll_depth_size_apply_fn!(19, 64, $bytes, $func, $($arg)*),
-            // (19, 128) => merkle_roll_depth_size_apply_fn!(19, 128, $bytes, $func, $($arg)*),
-            // (19, 256) => merkle_roll_depth_size_apply_fn!(19, 256, $bytes, $func, $($arg)*),
-            // (19, 512) => merkle_roll_depth_size_apply_fn!(19, 512, $bytes, $func, $($arg)*),
-            // (19, 1024) => merkle_roll_depth_size_apply_fn!(19, 1024, $bytes, $func, $($arg)*),
-            // (19, 2448) => merkle_roll_depth_size_apply_fn!(19, 2448, $bytes, $func, $($arg)*),
-            (20, 64) => merkle_roll_depth_size_apply_fn!(20, 64, $bytes, $func, $($arg)*),
-            (20, 128) => merkle_roll_depth_size_apply_fn!(20, 128, $bytes, $func, $($arg)*),
-            (20, 256) => merkle_roll_depth_size_apply_fn!(20, 256, $bytes, $func, $($arg)*),
-            (20, 512) => merkle_roll_depth_size_apply_fn!(20, 512, $bytes, $func, $($arg)*),
-            (20, 1024) => merkle_roll_depth_size_apply_fn!(20, 1024, $bytes, $func, $($arg)*),
-            (20, 2448) => merkle_roll_depth_size_apply_fn!(20, 2448, $bytes, $func, $($arg)*),
-            // (21, 64) => merkle_roll_depth_size_apply_fn!(21, 64, $bytes, $func, $($arg)*),
-            // (21, 128) => merkle_roll_depth_size_apply_fn!(21, 128, $bytes, $func, $($arg)*),
-            // (21, 256) => merkle_roll_depth_size_apply_fn!(21, 256, $bytes, $func, $($arg)*),
-            // (21, 512) => merkle_roll_depth_size_apply_fn!(21, 512, $bytes, $func, $($arg)*),
-            (21, 1024) => merkle_roll_depth_size_apply_fn!(21, 1024, $bytes, $func, $($arg)*),
-            // (21, 2448) => merkle_roll_depth_size_apply_fn!(21, 2448, $bytes, $func, $($arg)*),
-            // (22, 64) => merkle_roll_depth_size_apply_fn!(22, 64, $bytes, $func, $($arg)*),
-            // (22, 128) => merkle_roll_depth_size_apply_fn!(22, 128, $bytes, $func, $($arg)*),
-            // (22, 256) => merkle_roll_depth_size_apply_fn!(22, 256, $bytes, $func, $($arg)*),
-            // (22, 512) => merkle_roll_depth_size_apply_fn!(22, 512, $bytes, $func, $($arg)*),
-            // (22, 1024) => merkle_roll_depth_size_apply_fn!(22, 1024, $bytes, $func, $($arg)*),
-            // (22, 2448) => merkle_roll_depth_size_apply_fn!(22, 2448, $bytes, $func, $($arg)*),
-            // (23, 64) => merkle_roll_depth_size_apply_fn!(23, 64, $bytes, $func, $($arg)*),
-            // (23, 128) => merkle_roll_depth_size_apply_fn!(23, 128, $bytes, $func, $($arg)*),
-            // (23, 256) => merkle_roll_depth_size_apply_fn!(23, 256, $bytes, $func, $($arg)*),
-            // (23, 512) => merkle_roll_depth_size_apply_fn!(23, 512, $bytes, $func, $($arg)*),
-            // (23, 1024) => merkle_roll_depth_size_apply_fn!(23, 1024, $bytes, $func, $($arg)*),
-            // (23, 2448) => merkle_roll_depth_size_apply_fn!(23, 2448, $bytes, $func, $($arg)*),
-            // (24, 64) => merkle_roll_depth_size_apply_fn!(24, 64, $bytes, $func, $($arg)*),
-            // (24, 128) => merkle_roll_depth_size_apply_fn!(24, 128, $bytes, $func, $($arg)*),
-            // (24, 256) => merkle_roll_depth_size_apply_fn!(24, 256, $bytes, $func, $($arg)*),
-            // (24, 512) => merkle_roll_depth_size_apply_fn!(24, 512, $bytes, $func, $($arg)*),
-            // (24, 1024) => merkle_roll_depth_size_apply_fn!(24, 1024, $bytes, $func, $($arg)*),
-            // (24, 2448) => merkle_roll_depth_size_apply_fn!(24, 2448, $bytes, $func, $($arg)*),
-=======
             (14, 64) => merkle_roll_depth_size_apply_fn!(14, 64, $emit_msg, $id, $bytes, $func, $($arg)*),
             (14, 256) => merkle_roll_depth_size_apply_fn!(14, 256, $emit_msg, $id, $bytes, $func, $($arg)*),
             (14, 1024) => merkle_roll_depth_size_apply_fn!(14, 1024, $emit_msg, $id, $bytes, $func, $($arg)*),
@@ -134,7 +66,6 @@
             (22, 256) => merkle_roll_depth_size_apply_fn!(22, 256, $emit_msg, $id, $bytes, $func, $($arg)*),
             (22, 1024) => merkle_roll_depth_size_apply_fn!(22, 1024, $emit_msg, $id, $bytes, $func, $($arg)*),
             (22, 2448) => merkle_roll_depth_size_apply_fn!(22, 2448, $emit_msg, $id, $bytes, $func, $($arg)*),
->>>>>>> 7fd57adf
             _ => {
                 msg!("Failed to apply {} on merkle roll with max depth {} and max buffer size {}", stringify!($func), $header.max_depth, $header.max_buffer_size);
                 None
@@ -409,7 +340,7 @@
 
 #[derive(Debug, Copy, Clone, AnchorDeserialize, AnchorSerialize, Default, PartialEq)]
 pub struct Node {
-    inner: [u8; 32],
+    pub inner: [u8; 32],
 }
 
 impl Node {
@@ -446,9 +377,9 @@
 #[event]
 pub struct ChangeLogEvent {
     /// Public key of the Merkle Roll
-    id: Pubkey,
+    pub id: Pubkey,
     /// Nodes of off-chain merkle tree
-    pub path: Vec<Node>,
+    pub path: Vec<(Node, u32)>,
     /// Bitmap of node parity (used when hashing)
     pub index: u32,
 }
@@ -468,9 +399,17 @@
 
 impl<const MAX_DEPTH: usize> ChangeLog<MAX_DEPTH> {
     pub fn to_event(&self, id: Pubkey) -> ChangeLogEvent {
+        let path_len = self.path.len() as u32;
+        let mut path: Vec<(Node, u32)> = self
+            .path
+            .iter()
+            .enumerate()
+            .map(|(lvl, n)| (*n, (1 << (path_len - lvl as u32) + (self.index >> lvl))))
+            .collect();
+        path.push((self.root, 1));
         ChangeLogEvent {
             id,
-            path: self.path.to_vec(),
+            path,
             index: self.index,
         }
     }
@@ -550,10 +489,12 @@
     for MerkleRoll<MAX_DEPTH, MAX_BUFFER_SIZE>
 {
 }
+
 unsafe impl<const MAX_DEPTH: usize, const MAX_BUFFER_SIZE: usize> Pod
     for MerkleRoll<MAX_DEPTH, MAX_BUFFER_SIZE>
 {
 }
+
 impl<const MAX_DEPTH: usize, const MAX_BUFFER_SIZE: usize> ZeroCopy
     for MerkleRoll<MAX_DEPTH, MAX_BUFFER_SIZE>
 {
@@ -681,11 +622,6 @@
             index: self.rightmost_proof.index,
             _padding: 0,
         };
-<<<<<<< HEAD
-        // TODO -> move this to post serialization to ensure nothing fails.
-        emit!(self.change_logs[self.active_index as usize].to_event());
-=======
->>>>>>> 7fd57adf
         self.rightmost_proof.index = self.rightmost_proof.index + 1;
         self.rightmost_proof.leaf = leaf;
         Some(node)
@@ -850,7 +786,6 @@
         // Also updates change_log's current root
         let root = change_log.recompute_path(start, proof);
 
-
         // Update rightmost path if possible
         if self.rightmost_proof.index < (1 << MAX_DEPTH) {
             if index < self.rightmost_proof.index as u32 {
