--- conflicted
+++ resolved
@@ -293,544 +293,4 @@
         }
         Ok(())
     }
-<<<<<<< HEAD
-=======
-}
-
-#[derive(BorshDeserialize, BorshSerialize)]
-#[repr(C)]
-pub struct MerkleRollHeader {
-    pub max_buffer_size: u32,
-    pub max_depth: u32,
-    pub authority: Pubkey,
-    // pub byte_vec: Vec<u8>
-}
-
-#[derive(Accounts)]
-pub struct Initialize<'info> {
-    #[account(zero)]
-    /// CHECK: unsafe
-    pub merkle_roll: UncheckedAccount<'info>,
-    pub authority: Signer<'info>,
-}
-
-#[derive(Accounts)]
-pub struct Modify<'info> {
-    #[account(mut)]
-    /// CHECK: unsafe :P
-    pub merkle_roll: UncheckedAccount<'info>,
-    pub authority: Signer<'info>,
-}
-
-#[derive(Debug, Copy, Clone, AnchorDeserialize, AnchorSerialize, Default, PartialEq)]
-pub struct Node {
-    pub inner: [u8; 32],
-}
-
-impl Node {
-    pub fn new(inner: [u8; 32]) -> Self {
-        Self { inner }
-    }
-}
-
-impl Deref for Node {
-    type Target = [u8; 32];
-    fn deref(&self) -> &Self::Target {
-        &self.inner
-    }
-}
-
-impl DerefMut for Node {
-    fn deref_mut(&mut self) -> &mut Self::Target {
-        &mut self.inner
-    }
-}
-
-impl AsRef<[u8; 32]> for Node {
-    fn as_ref(&self) -> &[u8; 32] {
-        &self.inner
-    }
-}
-
-impl From<[u8; 32]> for Node {
-    fn from(inner: [u8; 32]) -> Self {
-        Self { inner }
-    }
-}
-
-#[derive(AnchorDeserialize, AnchorSerialize, Clone, Copy, Debug)]
-pub struct PathNode {
-    pub node: Node,
-    pub index: u32,
-}
-
-impl PathNode {
-    pub fn new(node: Node, index: u32) -> Self {
-        Self { node, index }
-    }
-}
-
-#[event]
-pub struct ChangeLogEvent {
-    /// Public key of the Merkle Roll
-    pub id: Pubkey,
-    /// Nodes of off-chain merkle tree
-    pub path: Vec<PathNode>,
-    /// Bitmap of node parity (used when hashing)
-    pub index: u32,
-}
-
-#[derive(Copy, Clone, PartialEq)]
-/// Stores proof for a given Merkle root update
-#[repr(C)]
-pub struct ChangeLog<const MAX_DEPTH: usize> {
-    /// Historical root value before Path was applied
-    root: Node,
-    /// Nodes of off-chain merkle tree
-    path: [Node; MAX_DEPTH],
-    /// Bitmap of node parity (used when hashing)
-    index: u32,
-    _padding: u32,
-}
-
-impl<const MAX_DEPTH: usize> ChangeLog<MAX_DEPTH> {
-    pub fn to_event(&self, id: Pubkey) -> ChangeLogEvent {
-        let path_len = self.path.len() as u32;
-        let mut path: Vec<PathNode> = self
-            .path
-            .iter()
-            .enumerate()
-            .map(|(lvl, n)| PathNode::new(*n, (1 << (path_len - lvl as u32)) + (self.index >> lvl)))
-            .collect();
-        path.push(PathNode::new(self.root, 1));
-        ChangeLogEvent {
-            id,
-            path,
-            index: self.index,
-        }
-    }
-
-    pub fn get_leaf(&self) -> Node {
-        self.path[0]
-    }
-
-    /// Sets all change log values from a leaf and valid proof
-    pub fn recompute_path(&mut self, mut start: Node, proof: &[Node]) -> Node {
-        self.path[0] = start;
-        for (ix, s) in proof.iter().enumerate() {
-            if self.index >> ix & 1 == 0 {
-                let res = hashv(&[start.as_ref(), s.as_ref()]);
-                start.copy_from_slice(res.as_ref());
-            } else {
-                let res = hashv(&[s.as_ref(), start.as_ref()]);
-                start.copy_from_slice(res.as_ref());
-            }
-            if ix < MAX_DEPTH - 1 {
-                self.path[ix + 1] = start;
-            }
-        }
-        self.root = start;
-        start
-    }
-}
-
-#[derive(Copy, Clone, PartialEq)]
-#[repr(C)]
-pub struct Path<const MAX_DEPTH: usize> {
-    proof: [Node; MAX_DEPTH],
-    leaf: Node,
-    index: u32,
-    _padding: u32,
-}
-
-impl<const MAX_DEPTH: usize> Default for Path<MAX_DEPTH> {
-    fn default() -> Self {
-        Self {
-            proof: [Node::default(); MAX_DEPTH],
-            leaf: Node::default(),
-            index: 0,
-            _padding: 0,
-        }
-    }
-}
-
-/// Tracks updates to off-chain Merkle tree
-///
-/// Allows for concurrent writes to same merkle tree so long as proof
-/// was generated for a that has had at most MAX_SIZE updates since the tx was submitted
-#[derive(Copy, Clone)]
-pub struct MerkleRoll<const MAX_DEPTH: usize, const MAX_BUFFER_SIZE: usize> {
-    /// Index of most recent root & changes
-    active_index: u64,
-    /// Number of active changes we are tracking
-    buffer_size: u64,
-    /// Proof for respective root
-    change_logs: [ChangeLog<MAX_DEPTH>; MAX_BUFFER_SIZE],
-    rightmost_proof: Path<MAX_DEPTH>,
-}
-
-fn error_msg<T>(data_len: usize) -> impl Fn(PodCastError) -> ProgramError {
-    move |_: PodCastError| -> ProgramError {
-        msg!(
-            "Failed to load {}. Size is {}, expected {}",
-            type_name::<T>(),
-            data_len,
-            size_of::<T>(),
-        );
-        ProgramError::InvalidAccountData
-    }
-}
-
-unsafe impl<const MAX_DEPTH: usize, const MAX_BUFFER_SIZE: usize> Zeroable
-    for MerkleRoll<MAX_DEPTH, MAX_BUFFER_SIZE>
-{
-}
-unsafe impl<const MAX_DEPTH: usize, const MAX_BUFFER_SIZE: usize> Pod
-    for MerkleRoll<MAX_DEPTH, MAX_BUFFER_SIZE>
-{
-}
-impl<const MAX_DEPTH: usize, const MAX_BUFFER_SIZE: usize> ZeroCopy
-    for MerkleRoll<MAX_DEPTH, MAX_BUFFER_SIZE>
-{
-}
-
-pub trait ZeroCopy: Pod {
-    fn load_mut_bytes<'a>(data: &'a mut [u8]) -> Result<&'a mut Self> {
-        let size = size_of::<Self>();
-        let data_len = data.len();
-
-        Ok(bytemuck::try_from_bytes_mut(&mut data[..size])
-            .map_err(error_msg::<Self>(data_len))
-            .unwrap())
-    }
-}
-
-fn fill_in_proof<const MAX_DEPTH: usize>(proof_vec: Vec<Node>, full_proof: &mut [Node; MAX_DEPTH]) {
-    full_proof[..proof_vec.len()].copy_from_slice(&proof_vec);
-
-    for i in proof_vec.len()..MAX_DEPTH {
-        full_proof[i] = empty_node(i as u32);
-    }
-}
-
-impl<const MAX_DEPTH: usize, const MAX_BUFFER_SIZE: usize> MerkleRoll<MAX_DEPTH, MAX_BUFFER_SIZE> {
-    pub fn initialize(&mut self) -> Option<Node> {
-        let mut rightmost_proof = Path::default();
-        for (i, node) in rightmost_proof.proof.iter_mut().enumerate() {
-            *node = empty_node(i as u32);
-        }
-        let mut path = [Node::default(); MAX_DEPTH];
-        for (i, node) in path.iter_mut().enumerate() {
-            *node = empty_node(i as u32);
-        }
-        self.change_logs[0].root = empty_node(MAX_DEPTH as u32);
-        self.change_logs[0].path = path;
-        self.active_index = 0;
-        self.buffer_size = 1;
-        self.rightmost_proof = rightmost_proof;
-        Some(self.change_logs[0].root)
-    }
-
-    pub fn initialize_with_root(
-        &mut self,
-        root: Node,
-        rightmost_leaf: Node,
-        proof_vec: Vec<Node>,
-        index: u32,
-    ) -> Option<Node> {
-        let mut proof: [Node; MAX_DEPTH] = [Node::default(); MAX_DEPTH];
-        proof.copy_from_slice(&proof_vec[..]);
-        let rightmost_proof = Path {
-            proof,
-            index: index + 1,
-            leaf: rightmost_leaf,
-            _padding: 0,
-        };
-        self.change_logs[0].root = root;
-        self.active_index = 0;
-        self.buffer_size = 1;
-        self.rightmost_proof = rightmost_proof;
-        assert_eq!(root, recompute(rightmost_leaf, &proof, index,));
-        Some(root)
-    }
-
-    pub fn get_change_log(&self) -> ChangeLog<MAX_DEPTH> {
-        self.change_logs[self.active_index as usize]
-    }
-
-    /// Only used to initialize right most path for a completely empty tree
-    #[inline(always)]
-    fn initialize_tree(&mut self, leaf: Node, mut proof: [Node; MAX_DEPTH]) -> Option<Node> {
-        let old_root = recompute(EMPTY, &proof, 0);
-        if old_root == empty_node(MAX_DEPTH as u32) {
-            self.update_and_apply_proof(EMPTY, leaf, &mut proof, 0, 0, false, false)
-        } else {
-            None
-        }
-    }
-
-    /// Basic operation that always succeeds
-    pub fn append(&mut self, mut node: Node) -> Option<Node> {
-        if node == EMPTY {
-            return None;
-        }
-        if self.rightmost_proof.index >= 1 << MAX_DEPTH {
-            return None;
-        }
-        if self.rightmost_proof.index == 0 {
-            return self.initialize_tree(node, self.rightmost_proof.proof);
-        }
-        let leaf = node.clone();
-        let intersection = self.rightmost_proof.index.trailing_zeros() as usize;
-        let mut change_list = [EMPTY; MAX_DEPTH];
-        let mut intersection_node = self.rightmost_proof.leaf;
-
-        // Compute proof to the appended node from empty nodes
-        for i in 0..intersection {
-            change_list[i] = node;
-            let hash = hashv(&[node.as_ref(), empty_node(i as u32).as_ref()]);
-            node.copy_from_slice(hash.as_ref());
-            let rightmost_hash = if ((self.rightmost_proof.index - 1) >> i) & 1 == 1 {
-                hashv(&[
-                    self.rightmost_proof.proof[i].as_ref(),
-                    intersection_node.as_ref(),
-                ])
-            } else {
-                hashv(&[
-                    intersection_node.as_ref(),
-                    self.rightmost_proof.proof[i].as_ref(),
-                ])
-            };
-            intersection_node.copy_from_slice(rightmost_hash.as_ref());
-            self.rightmost_proof.proof[i] = empty_node(i as u32);
-        }
-
-        // Compute the where the new node intersects the main tree
-        change_list[intersection] = node;
-        let hash = hashv(&[intersection_node.as_ref(), node.as_ref()]);
-        node.copy_from_slice(hash.as_ref());
-        self.rightmost_proof.proof[intersection] = intersection_node;
-
-        // Update the change list path up to the root
-        for i in intersection + 1..MAX_DEPTH {
-            change_list[i] = node;
-            let hash = if (self.rightmost_proof.index >> i) & 1 == 1 {
-                hashv(&[self.rightmost_proof.proof[i].as_ref(), node.as_ref()])
-            } else {
-                hashv(&[node.as_ref(), self.rightmost_proof.proof[i].as_ref()])
-            };
-            node.copy_from_slice(hash.as_ref());
-        }
-
-        self.increment_active_index();
-        self.change_logs[self.active_index as usize] = ChangeLog::<MAX_DEPTH> {
-            root: node,
-            path: change_list,
-            index: self.rightmost_proof.index,
-            _padding: 0,
-        };
-        self.rightmost_proof.index = self.rightmost_proof.index + 1;
-        self.rightmost_proof.leaf = leaf;
-        Some(node)
-    }
-
-    /// Convenience function for `set_leaf`
-    /// On write conflict:
-    /// Will append
-    pub fn fill_empty_or_append(
-        &mut self,
-        current_root: Node,
-        leaf: Node,
-        proof_vec: Vec<Node>,
-        index: u32,
-    ) -> Option<Node> {
-        let mut proof: [Node; MAX_DEPTH] = [Node::default(); MAX_DEPTH];
-        proof.copy_from_slice(&proof_vec[..]);
-        sol_log_compute_units();
-        let root = self.find_and_update_leaf(current_root, EMPTY, leaf, proof, index, true);
-        sol_log_compute_units();
-        root
-    }
-
-    /// On write conflict:
-    /// Will fail by returning None
-    pub fn set_leaf(
-        &mut self,
-        current_root: Node,
-        previous_leaf: Node,
-        new_leaf: Node,
-        proof_vec: Vec<Node>,
-        index: u32,
-    ) -> Option<Node> {
-        if index > self.rightmost_proof.index {
-            msg!(
-                "Received an index larger than the rightmost index {} > {}",
-                index,
-                self.rightmost_proof.index
-            );
-            None
-        } else {
-            let mut proof: [Node; MAX_DEPTH] = [Node::default(); MAX_DEPTH];
-            fill_in_proof::<MAX_DEPTH>(proof_vec, &mut proof);
-
-            sol_log_compute_units();
-            let root = self.find_and_update_leaf(
-                current_root,
-                previous_leaf,
-                new_leaf,
-                proof,
-                index,
-                false,
-            );
-            sol_log_compute_units();
-            root
-        }
-    }
-
-    /// Internal function used to set leaf value & record changelog
-    fn find_and_update_leaf(
-        &mut self,
-        current_root: Node,
-        leaf: Node,
-        new_leaf: Node,
-        mut proof: [Node; MAX_DEPTH],
-        index: u32,
-        append_on_conflict: bool,
-    ) -> Option<Node> {
-        msg!("Active Index: {}", self.active_index);
-        msg!("Rightmost Index: {}", self.rightmost_proof.index);
-        msg!("Buffer Size: {}", self.buffer_size);
-        msg!("Leaf Index: {}", index);
-        let mask: usize = MAX_BUFFER_SIZE - 1;
-
-        // Find root
-        for i in 0..self.buffer_size {
-            let j = self.active_index.wrapping_sub(i) & mask as u64;
-            if self.change_logs[j as usize].root != current_root {
-                continue;
-            }
-            return self.update_and_apply_proof(
-                leaf,
-                new_leaf,
-                &mut proof,
-                index,
-                j,
-                append_on_conflict,
-                false,
-            );
-        }
-        msg!("Failed to find root, attempting to replay change log");
-        self.update_and_apply_proof(
-            leaf,
-            new_leaf,
-            &mut proof,
-            index,
-            self.active_index.wrapping_sub(self.buffer_size) & mask as u64,
-            append_on_conflict,
-            true,
-        )
-    }
-
-    /// Fast-forwards submitted proof to be valid for the root at `self.current_index`
-    ///
-    /// Updates proof & updates root & stores
-    ///
-    /// Takes in `j`, which is the root index that this proof was last valid for
-    fn update_and_apply_proof(
-        &mut self,
-        leaf: Node,
-        new_leaf: Node,
-        proof: &mut [Node; MAX_DEPTH],
-        index: u32,
-        mut j: u64,
-        append_on_conflict: bool,
-        use_full_buffer: bool,
-    ) -> Option<Node> {
-        let mut updated_leaf = leaf;
-        msg!("Fast-forwarding proof, starting index {}", j);
-        let mask: usize = MAX_BUFFER_SIZE - 1;
-        let padding: usize = 32 - MAX_DEPTH;
-        sol_log_compute_units();
-        // Implement circular index addition
-        loop {
-            if !use_full_buffer && j == self.active_index {
-                break;
-            }
-            j += 1;
-            j &= mask as u64;
-            if index != self.change_logs[j as usize].index {
-                let common_path_len = ((index ^ self.change_logs[j as usize].index) << padding)
-                    .leading_zeros() as usize;
-                let critbit_index = (MAX_DEPTH - 1) - common_path_len;
-                proof[critbit_index] = self.change_logs[j as usize].path[critbit_index];
-            } else {
-                updated_leaf = self.change_logs[j as usize].get_leaf();
-            }
-            if use_full_buffer && j == self.active_index {
-                break;
-            }
-        }
-        sol_log_compute_units();
-
-        let valid_root = recompute(updated_leaf, proof, index) == self.get_change_log().root;
-
-        if updated_leaf != leaf || index > self.rightmost_proof.index {
-            // If the supplied root was not found in the queue, the instruction should fail if the leaf index changes
-            if !use_full_buffer && valid_root && leaf == EMPTY && append_on_conflict {
-                return self.append(new_leaf);
-            } else {
-                msg!("Leaf already updated");
-                return None;
-            }
-        }
-        if valid_root {
-            self.increment_active_index();
-            Some(self.apply_changes(new_leaf, proof, index))
-        } else {
-            msg!("Invalid root recomputed from proof, failing");
-            None
-        }
-    }
-
-    fn increment_active_index(&mut self) {
-        let mask: usize = MAX_BUFFER_SIZE - 1;
-
-        self.active_index += 1;
-        self.active_index &= mask as u64;
-        if self.buffer_size < MAX_BUFFER_SIZE as u64 {
-            self.buffer_size += 1;
-        }
-    }
-
-    /// Creates a new root from a proof that is valid for the root at `self.active_index`
-    fn apply_changes(&mut self, start: Node, proof: &[Node], index: u32) -> Node {
-        let padding: usize = 32 - MAX_DEPTH;
-        let change_log = &mut self.change_logs[self.active_index as usize];
-        change_log.index = index;
-
-        // Also updates change_log's current root
-        let root = change_log.recompute_path(start, proof);
-
-        // Update rightmost path if possible
-        if self.rightmost_proof.index < (1 << MAX_DEPTH) {
-            if index < self.rightmost_proof.index as u32 {
-                if index != self.rightmost_proof.index - 1 {
-                    let common_path_len = ((index ^ (self.rightmost_proof.index - 1) as u32)
-                        << padding)
-                        .leading_zeros() as usize;
-                    msg!("Common path len {}", common_path_len);
-                    let critbit_index = (MAX_DEPTH - 1) - common_path_len;
-                    self.rightmost_proof.proof[critbit_index] = change_log.path[critbit_index];
-                }
-            } else {
-                assert!(index == self.rightmost_proof.index);
-                msg!("Appending rightmost leaf");
-                self.rightmost_proof.proof.copy_from_slice(&proof);
-                self.rightmost_proof.index = index + 1;
-                self.rightmost_proof.leaf = change_log.get_leaf();
-            }
-        }
-        root
-    }
->>>>>>> 4aedcda4
 }