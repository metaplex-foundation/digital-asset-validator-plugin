--- conflicted
+++ resolved
@@ -4,12 +4,8 @@
 use digital_asset_types::json::ChainDataV1;
 use num_traits::FromPrimitive;
 use solana_sdk::pubkeys;
-<<<<<<< HEAD
 use sqlx::{PgPool, query};
-=======
-use std::rc::Rc;
-use std::sync::Arc;
->>>>>>> 39c91e32
+
 use {
     crate::{
         events::handle_event,
@@ -38,6 +34,7 @@
     sqlx::{self, types::Uuid, Pool, Postgres},
     async_trait::async_trait,
 };
+
 use bubblegum::state::leaf_schema::{LeafSchema, Version};
 use serde_json;
 use digital_asset_types::adapter::{TokenStandard, UseMethod, Uses};
@@ -45,13 +42,8 @@
 use crate::utils::{bytes_from_fb_table, pubkey_from_fb_table};
 
 pubkeys!(
-<<<<<<< HEAD
-    Bubblegum_Program_ID,
-    "BGUMzZr2wWfD2yzrXFEWTK2HbdYhqQCP2EZoPEkZBD6o"
-=======
     BubblegumProgramID,
     "BGUMAp9Gq7iTEuizy4pqaxsTyUCBK68MDfK752saRPUY"
->>>>>>> 39c91e32
 );
 
 pub struct BubblegumHandler {
@@ -90,7 +82,7 @@
 impl BubblegumHandler {
     pub fn new(pool: Pool<Postgres>) -> Self {
         BubblegumHandler {
-            id: Bubblegum_Program_ID(),
+            id: BubblegumProgramID(),
             storage: SqlxPostgresConnector::from_sqlx_postgres_pool(pool),
         }
     }
@@ -144,7 +136,7 @@
                             let id_bytes = id.to_bytes().to_vec();
                             let asset_to_update = asset::ActiveModel {
                                 id: Unchanged(id_bytes.clone()),
-                                leaf: Set(Some(leaf_event.schema.to_node().inner.to_vec())),
+                                leaf: Set(Some(leaf_event.schema.to_node().to_vec())),
                                 owner: Set(owner_bytes),
                                 nonce: Set(nonce as i64),
                                 ..Default::default()
@@ -165,14 +157,14 @@
                     IngesterError::StorageWriteError(txn_err.to_string())
                 })?;
         }
-        bubblegum::InstructionName::Mint => {
+        bubblegum::InstructionName::MintV1 => {
             println!("BGUM: MINT");
             let gummy_roll_events = get_gummy_roll_events(logs)?;
             let leaf_event = get_bubblegum_leaf_event(logs)?;
             let data = instruction.data().unwrap()[8..].to_owned();
             let data_buf = &mut data.as_slice();
-            let ix: bubblegum::instruction::Mint =
-                bubblegum::instruction::Mint::deserialize(data_buf).unwrap();
+            let ix: bubblegum::instruction::MintV1 =
+                bubblegum::instruction::MintV1::deserialize(data_buf).unwrap();
             let accounts = instruction.accounts().unwrap();
             let update_authority = bytes_from_fb_table(keys, accounts[0] as usize);
             let id = pubkey_from_fb_table(keys, accounts[7] as usize);
@@ -249,7 +241,7 @@
                                 compressible: Set(false),
                                 tree_id: Set(Some(merkle_slab)),
                                 nonce: Set(nonce as i64),
-                                leaf: Set(Some(leaf_event.schema.to_node().inner.to_vec())),
+                                leaf: Set(Some(leaf_event.schema.to_node().to_vec())),
                                 /// Get gummy roll seq
                                 royalty_target_type: Set(RoyaltyTargetType::Creators),
                                 royalty_target: Set(None),
@@ -322,7 +314,16 @@
         //      otherwise, it becomes hard to reinsert data on a CancelRedeem
         bubblegum::InstructionName::Redeem => {
             println!("Bubblegum: Redeem");
-            // TODO(): nothing
+            let gummy_roll_events = get_gummy_roll_events(logs)?;
+            db.transaction::<_, _, IngesterError>(|txn| {
+                Box::pin(async move {
+                    save_changelog_events(gummy_roll_events, txn).await?;
+                    Ok(())
+                })
+            }).await
+                .map_err(|txn_err| {
+                    IngesterError::StorageWriteError(txn_err.to_string())
+                })?;
         }
 
         _ => println!("Bubblegum: Not Implemented Instruction"),
